--- conflicted
+++ resolved
@@ -93,7 +93,7 @@
         _forward = self.task_[_type]
         return _forward(queries, *args, **kwargs)
 
-<<<<<<< HEAD
+
     def precompute_embeddings(self,items: List[FashionItem])->np.ndarray:
         """
         使用encoder 预计算item的嵌入向量，用于后续的训练 only train
@@ -107,19 +107,14 @@
         item_embedding_list = embeddings[:,0,:].cpu().detach().numpy()
         return item_embedding_list
 
-=======
->>>>>>> 8f59529b
+
     def _cp_forward(self,
         cp_queries: List[OutfitCompatibilityPredictionTask],
         use_precomputed_embedding: bool = False
      )->torch.Tensor:
         embeddings,mask = self._get_embeddings_and_padding_masks(cp_queries, use_precomputed_embedding)
         transformer_inputs = torch.cat([
-<<<<<<< HEAD
                 self.outfit_token.view(1, 1, -1).expand(len(cp_queries), -1, -1), # (B,1,d_embed) d_embed=item_encoder.d_embed
-=======
-                self.outfit_token.view(1, 1, -1).expand(len(cp_queries), -1, -1), # (B,1,d_embed)
->>>>>>> 8f59529b
                 embeddings # (B,L,d_embed)
              ],dim=1) # (B,1+L,d_embed)
         mask = torch.cat([
@@ -144,11 +139,7 @@
             query.outfit=[query.target_item]+query.outfit
         # [B,1+L,d_embed]
         embeddings,mask = self._get_embeddings_and_padding_masks(cir_queries, use_precomputed_embedding)
-<<<<<<< HEAD
         image_embedding_index=self.item_encoder.d_embed//2
-=======
-        image_embedding_index=self.cfg.d_embed//2
->>>>>>> 8f59529b
         embeddings[:,0,:image_embedding_index] = self.target_item_image_emb.view(1, -1)
         transformer_outputs = self.transformer_encoder(
             src=embeddings,
@@ -163,15 +154,12 @@
             items: List[FashionItem],
             use_precomputed_embedding: bool = False
         )->torch.Tensor:
-<<<<<<< HEAD
         """
         训练完后被使用,用于构建目标item的嵌入向量，该嵌入用于计算相似度（FAISS）
         :param items:
         :param use_precomputed_embedding:
         :return:输出单品的embedding，用于和cir任务输出的目标单品embedding进行相似度查询，即knn(cir_embedding)≈knn(item_embedding)
         """
-=======
->>>>>>> 8f59529b
         # (B,1)
         items = [OutfitComplementaryItemRetrievalTask(outfit=[item]) for item in items]
         # (B,1,d_embed)
@@ -232,10 +220,6 @@
             dtype=torch.bool,
             device=self.device
         )
-<<<<<<< HEAD
-=======
-        # TODO:确保embedding进行过归一化
->>>>>>> 8f59529b
         return embeddings,mask
 
 
